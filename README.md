--- conflicted
+++ resolved
@@ -11,24 +11,3 @@
 Once the stack is running, open <http://localhost:5173> in your browser to see
 the frontend. The Flask API is served on <http://localhost:5050>.
 
-## AI Exercise Workflow
-
-1. **Admin**
-   - Log in and open the lesson editor in the admin panel.
-   - Use the "🤖 AI Exercise" button in the toolbar to insert an AI exercise block.
-<<<<<<< HEAD
-   - The editor shows a preview, but only a placeholder is saved so students always get fresh exercises.
-=======
->>>>>>> b3e1db3d
-   - Save and publish the lesson.
-
-2. **Student**
-   - Open the lesson from the Lessons page.
-   - Complete the five AI exercises shown in the block and submit the answers.
-<<<<<<< HEAD
-   - If any answers are incorrect you will see feedback. Click **Continue** to fetch a new random set and try again.
-   - Repeat the process until every answer is correct, then mark the lesson as completed.
-=======
-   - If any answers are incorrect you will see feedback and can click **Continue** to get a new set of exercises.
-   - Repeat until all answers are correct, then mark the lesson as completed.
->>>>>>> b3e1db3d

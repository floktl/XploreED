--- conflicted
+++ resolved
@@ -4,15 +4,11 @@
 import datetime
 from pathlib import Path
 from game.german_sentence_game import split_and_clean, save_vocab
-<<<<<<< HEAD
 from mock_data.script import generate_new_exercises
-=======
 from flask import request, Response
 from elevenlabs.client import ElevenLabs
 import os
-# from flask import Blueprint
-# ai_bp = Blueprint('ai', __name__)
->>>>>>> f8b9c311
+
 
 FEEDBACK_FILE = (
     Path(__file__).resolve().parent.parent / "mock_data" / "ai_feedback.json"
@@ -130,28 +126,6 @@
 
     print("AI submission results:", results, flush=True)
 
-@ai_bp.route("/tts", methods=["POST"])
-def tts():
-    data = request.get_json()
-    text = data.get("text", "")
-    voice_id = data.get("voice_id", "JBFqnCBsd6RMkjVDRZzb")
-    model_id = data.get("model_id", "eleven_multilingual_v2")
-
-    api_key = os.getenv("ELEVENLABS_API_KEY")
-    if not api_key:
-        return jsonify({"error": "API key not set"}), 500
-
-    client = ElevenLabs(api_key=api_key)
-    try:
-        audio = client.text_to_speech.convert(
-            voice_id=voice_id,
-            text=text,
-            model_id=model_id,
-            output_format="mp3_44100_128"
-        )
-        return Response(audio, mimetype="audio/mpeg")
-    except Exception as e:
-        return jsonify({"error": str(e)}), 500
 
 @ai_bp.route("/ai-exercises", methods=["POST"])
 def get_ai_exercises():

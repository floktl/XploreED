--- conflicted
+++ resolved
@@ -229,17 +229,11 @@
                 examples.append(f"Example: {word}.")
     examples_text = "\n".join(examples)
 
-<<<<<<< HEAD
-    # Identify language features that repeatedly appear in topic memory
-=======
-    # Identify grammar cases that repeatedly appear in topic memory
->>>>>>> c9d70849
     repeated_topics = []
     if topic_memory:
         topic_counts = {}
         for entry in topic_memory:
             topic = entry.get("topic")
-<<<<<<< HEAD
             if not topic:
                 continue
             for t in str(topic).split(','):
@@ -247,10 +241,6 @@
                 if not t:
                     continue
                 topic_counts[t] = topic_counts.get(t, 0) + 1
-=======
-            if topic:
-                topic_counts[topic] = topic_counts.get(topic, 0) + 1
->>>>>>> c9d70849
         repeated_topics = [t for t, c in topic_counts.items() if c > 1]
     repeated_text = "\n".join(f"- {t}" for t in repeated_topics[:3])
 

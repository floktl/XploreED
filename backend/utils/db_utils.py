--- conflicted
+++ resolved
@@ -30,10 +30,6 @@
 # SQLAlchemy session factory bound to the same engine used by ORM models
 SessionLocal = sessionmaker(bind=engine)
 
-<<<<<<< HEAD
-
-=======
->>>>>>> d45e6d41
 @contextmanager
 def get_connection():
     """Yield a raw DB-API connection using SQLAlchemy's engine."""

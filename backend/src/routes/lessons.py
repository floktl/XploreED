"""Endpoints serving lessons and lesson metadata."""

from utils.imports.imports import *
from database import select_rows, select_one

@lessons_bp.route("/lessons", methods=["GET"])
def get_lessons():
    user = require_user()

    lessons = select_rows(
        "lesson_content",
        columns=[
            "lesson_id",
            "title",
            "created_at",
            "target_user",
            "num_blocks",
            "ai_enabled",
        ],
        where="(target_user IS NULL OR target_user = ?) AND published = 1",
        params=(user,),
        order_by="created_at DESC",
    )

    results = []

    for lesson in lessons:
        lid = lesson["lesson_id"]

        total_blocks = lesson.get("num_blocks") or 0

        completed_row = select_one(
            "lesson_progress",
            columns="COUNT(*) as count",
            where="lesson_id = ? AND user_id = ? AND completed = 1",
            params=(lid, user),
        )
        completed_blocks = completed_row.get("count") if completed_row else 0

        completed = bool(
            select_one(
                "results",
                columns="1",
                where="username = ? AND level = ? AND correct = 1",
                params=(user, lid),
            )
        )

        percent_complete = int((completed_blocks / total_blocks) * 100) if total_blocks else 100
        if completed:
            percent_complete = 100

        latest_row = select_one(
            "results",
            columns="MAX(timestamp) as ts",
            where="username = ? AND level = ?",
            params=(user, lid),
        )
        latest = latest_row.get("ts") if latest_row else None

        results.append(
            {
                "id": lid,
                "title": lesson["title"] or f"Lesson {lid + 1}",
                "completed": completed,
                "last_attempt": latest,
                "percent_complete": percent_complete,
                "ai_enabled": bool(lesson.get("ai_enabled", 0)),
            }
        )

    return jsonify(results)


@lessons_bp.route("/lesson/<int:lesson_id>", methods=["GET"])
def get_lesson_content(lesson_id):
    user = require_user()

    row = select_rows(
        "lesson_content",
        columns=["title", "content", "created_at", "num_blocks", "ai_enabled"],
        where="lesson_id = ? AND (target_user IS NULL OR target_user = ?) AND published = 1",
        params=(lesson_id, user),
    )

    if not row:
        return jsonify({"msg": "Lesson not found"}), 404

    data = {
        "title": row[0]["title"],
        "content": row[0]["content"],
        "created_at": row[0]["created_at"],
        "num_blocks": row[0]["num_blocks"],
        "ai_enabled": bool(row[0].get("ai_enabled", 0)),
    }

    return jsonify(data)






@lessons_bp.route("/lesson-progress/<int:lesson_id>", methods=["GET"])
def get_lesson_progress(lesson_id):
    user = require_user()

    rows = select_rows(
        "lesson_progress",
        columns=["block_id", "completed"],
        where="user_id = ? AND lesson_id = ?",
        params=(user, lesson_id),
    )
<<<<<<< HEAD
=======

>>>>>>> ed7a1e7d
    progress = {row[0]: bool(row[1]) for row in rows}
    return jsonify(progress)<|MERGE_RESOLUTION|>--- conflicted
+++ resolved
@@ -111,9 +111,6 @@
         where="user_id = ? AND lesson_id = ?",
         params=(user, lesson_id),
     )
-<<<<<<< HEAD
-=======
 
->>>>>>> ed7a1e7d
     progress = {row[0]: bool(row[1]) for row in rows}
     return jsonify(progress)
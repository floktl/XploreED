"""Simple translation exercise endpoints."""

from app.imports.imports import *
from .ai.helpers.translate_helpers import update_memory_async
from threading import Thread
import uuid
import time
import redis
import json
import os
from flask import Response, stream_with_context
from .ai.helpers.helpers import format_feedback_block

# Connect to Redis (host from env, default 'localhost')
redis_host = os.getenv('REDIS_HOST', 'localhost')
redis_client = redis.Redis(host=redis_host, port=6379, db=0, decode_responses=True)

@translate_bp.route("/translate", methods=["POST"])
def translate_async():
    """Async translation: create job, return job_id, process in background."""
    username = require_user()
    data = request.get_json()
    english = data.get("english", "")
    student_input = data.get("student_input", "")

    job_id = str(uuid.uuid4())
    redis_client.set(f"translation_job:{job_id}", json.dumps({"status": "processing", "result": None}))

    def process():
        try:
            german = translate_to_german(english, username)
            if not isinstance(german, str) or "❌" in german:
                result = {"german": german, "feedback": "❌ Translation failed."}
                redis_client.set(f"translation_job:{job_id}", json.dumps({"status": "done", "result": result}))
                return
            correct, reason = evaluate_translation_ai(english, german, student_input)
            update_memory_async(username, english, german, student_input)
            prefix = "✅" if correct else "❌"
            # Build feedback block
            feedbackBlock = format_feedback_block(
                user_answer=student_input,
                correct_answer=german,
                alternatives=[],
                explanation=reason,
                diff=None,
                status="correct" if correct else "incorrect"
            )
            result = {"german": german, "feedbackBlock": feedbackBlock}
            redis_client.set(f"translation_job:{job_id}", json.dumps({"status": "done", "result": result}))
        except Exception as e:
            redis_client.set(f"translation_job:{job_id}", json.dumps({
                "status": "done",
                "result": {"german": "", "feedback": f"❌ Internal error: {e}"}
            }))

    Thread(target=process, daemon=True).start()
    return jsonify({"job_id": job_id, "status": "processing"})

@translate_bp.route("/translate/status/<job_id>", methods=["GET"])
def translate_status(job_id):
    """Check translation job status/result from Redis."""
    job_json = redis_client.get(f"translation_job:{job_id}")
    if not job_json:
        return jsonify({"status": "not_found"}), 404
    job = json.loads(job_json)
    return jsonify(job)

@translate_bp.route("/translate/stream", methods=["POST"])
def translate_stream():
    """Stream AI translation feedback as it arrives, then save vocab/topic memory after full answer."""
    username = require_user()
    data = request.get_json()
    english = data.get("english", "")
    student_input = data.get("student_input", "")

<<<<<<< HEAD
=======
    # print(f"[translate_stream] Starting for user {username}, english={english}, student_input={student_input}", flush=True)

>>>>>>> 32cbc52d
    def event_stream():
        buffer = ""
        try:
            # First, get the German translation
            german = translate_to_german(english, username)
<<<<<<< HEAD
=======
            # print(f"[translate_stream] German translation: {german}", flush=True)
>>>>>>> 32cbc52d

            if not isinstance(german, str) or "❌" in german:
                # Send error feedback block
                error_feedback = format_feedback_block(
                    user_answer=student_input,
                    correct_answer="",
                    alternatives=[],
                    explanation="Translation failed",
                    diff=None,
                    status="error"
                )
                yield f"data: {json.dumps({'feedbackBlock': error_feedback})}\n\n"
                return

            # Evaluate the student's translation (single main API call)
            correct, reason = evaluate_translation_ai(english, german, student_input)
<<<<<<< HEAD
=======
            # print(f"[translate_stream] Evaluation: correct={correct}, reason={reason}", flush=True)
>>>>>>> 32cbc52d

            # Build the feedback block
            feedback_block = format_feedback_block(
                user_answer=student_input,
                correct_answer=german,
                alternatives=[],
                explanation=reason,
                diff=None,
                status="correct" if correct else "incorrect"
            )
<<<<<<< HEAD
=======
            # print(f"[translate_stream] Feedback block: {json.dumps(feedback_block, ensure_ascii=False)}", flush=True)
>>>>>>> 32cbc52d

            # Stream the feedback block as JSON immediately
            yield f"data: {json.dumps({'feedbackBlock': feedback_block})}\n\n"

            # Optionally, trigger grammar/dictionary analysis in the background (async, not blocking feedback)
            Thread(target=update_memory_async, args=(username, english, german, student_input), daemon=True).start()
            # If you want to add more async enrichment, do it here (e.g., grammar/dictionary info)

        except Exception as e:
<<<<<<< HEAD
=======
            # print(f"[translate_stream] Error: {e}", flush=True)
>>>>>>> 32cbc52d
            error_feedback = format_feedback_block(
                user_answer=student_input,
                correct_answer="",
                alternatives=[],
                explanation=f"Error: {str(e)}",
                diff=None,
                status="error"
            )
            yield f"data: {json.dumps({'feedbackBlock': error_feedback})}\n\n"

    return Response(stream_with_context(event_stream()), mimetype="text/event-stream")<|MERGE_RESOLUTION|>--- conflicted
+++ resolved
@@ -73,20 +73,14 @@
     english = data.get("english", "")
     student_input = data.get("student_input", "")
 
-<<<<<<< HEAD
-=======
     # print(f"[translate_stream] Starting for user {username}, english={english}, student_input={student_input}", flush=True)
 
->>>>>>> 32cbc52d
     def event_stream():
         buffer = ""
         try:
             # First, get the German translation
             german = translate_to_german(english, username)
-<<<<<<< HEAD
-=======
             # print(f"[translate_stream] German translation: {german}", flush=True)
->>>>>>> 32cbc52d
 
             if not isinstance(german, str) or "❌" in german:
                 # Send error feedback block
@@ -103,10 +97,7 @@
 
             # Evaluate the student's translation (single main API call)
             correct, reason = evaluate_translation_ai(english, german, student_input)
-<<<<<<< HEAD
-=======
             # print(f"[translate_stream] Evaluation: correct={correct}, reason={reason}", flush=True)
->>>>>>> 32cbc52d
 
             # Build the feedback block
             feedback_block = format_feedback_block(
@@ -117,10 +108,7 @@
                 diff=None,
                 status="correct" if correct else "incorrect"
             )
-<<<<<<< HEAD
-=======
             # print(f"[translate_stream] Feedback block: {json.dumps(feedback_block, ensure_ascii=False)}", flush=True)
->>>>>>> 32cbc52d
 
             # Stream the feedback block as JSON immediately
             yield f"data: {json.dumps({'feedbackBlock': feedback_block})}\n\n"
@@ -130,10 +118,7 @@
             # If you want to add more async enrichment, do it here (e.g., grammar/dictionary info)
 
         except Exception as e:
-<<<<<<< HEAD
-=======
             # print(f"[translate_stream] Error: {e}", flush=True)
->>>>>>> 32cbc52d
             error_feedback = format_feedback_block(
                 user_answer=student_input,
                 correct_answer="",

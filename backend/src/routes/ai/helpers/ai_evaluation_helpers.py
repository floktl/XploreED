--- conflicted
+++ resolved
@@ -95,10 +95,7 @@
         if resp.status_code == 200:
             import json as _json
             content = resp.json()["choices"][0]["message"]["content"]
-<<<<<<< HEAD
-=======
             # print("[generate_alternative_answers] Raw AI response:", content, flush=True)
->>>>>>> 32cbc52d
             # Try to extract a JSON array from the response robustly
             try:
                 # Find the first [ ... ] block in the response

--- conflicted
+++ resolved
@@ -1,6 +1,3 @@
-<<<<<<< HEAD
- 
-=======
 """Flask application setup and route registration."""
 
 from flask import Flask, jsonify, render_template  # type: ignore
@@ -101,5 +98,4 @@
 # === Run app ===
 if __name__ == "__main__":
     port = int(os.getenv("PORT", 5050))
-    app.run(host="0.0.0.0", port=port, debug=debug_mode)
->>>>>>> 32cbc52d
+    app.run(host="0.0.0.0", port=port, debug=debug_mode)
--- conflicted
+++ resolved
@@ -63,7 +63,6 @@
             """CREATE TABLE IF NOT EXISTS vocab_log (
             username TEXT,
             vocab TEXT,
-<<<<<<< HEAD
             translation TEXT,
             repetitions INTEGER DEFAULT 0,
             interval_days INTEGER DEFAULT 1,
@@ -72,9 +71,6 @@
             created_at DATETIME DEFAULT CURRENT_TIMESTAMP,
             context TEXT,
             exercise TEXT
-=======
-            translation TEXT
->>>>>>> 2025b75a
         );"""
         )
 
@@ -150,14 +146,8 @@
     now = datetime.now().isoformat()
     with get_connection() as conn:
         conn.execute(
-<<<<<<< HEAD
             "INSERT INTO vocab_log (username, vocab, translation, context, exercise, next_review, created_at) VALUES (?, ?, ?, ?, ?, ?, ?)",
             (username, german_word, english_word, context, exercise, now, now),
-=======
-            "INSERT INTO vocab_log (username, vocab, translation, context, exercise) VALUES (?, ?, ?, ?, ?)",
-            (username, german_word, english_word, context, exercise),
->>>>>>> 2025b75a
-        )
 
 
 def translate_to_german(english_sentence, username=None):

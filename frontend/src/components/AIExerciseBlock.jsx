import React, { useState, useEffect } from "react";
import Card from "./UI/Card";
import Button from "./UI/Button";
import { getAiExercises } from "../api";

export default function AIExerciseBlock({ data }) {
  const [current, setCurrent] = useState(data);
  const [loadingInit, setLoadingInit] = useState(!data || !Array.isArray(data.exercises));

  useEffect(() => {
    if (!current || !Array.isArray(current.exercises)) {
      setLoadingInit(true);
      getAiExercises()
        .then((d) => setCurrent(d))
        .catch(() => setCurrent(null))
        .finally(() => setLoadingInit(false));
    }
  }, []);

  if (loadingInit) {
    return (
      <Card className="text-center py-4">
        <p>Loading AI exercises...</p>
      </Card>
    );
  }
  if (!current || !Array.isArray(current.exercises)) {
    return (
      <Card className="bg-red-100 text-red-800">
        <p>Failed to load AI exercise.</p>
      </Card>
    );
  }
<<<<<<< HEAD
=======
  const [current, setCurrent] = useState(data);
>>>>>>> b3e1db3d
  const [stage, setStage] = useState(1);
  const [answers, setAnswers] = useState({});
  const [submitted, setSubmitted] = useState(false);
  const [loading, setLoading] = useState(false);

  const exercises = current.exercises || [];
<<<<<<< HEAD
  const instructions = stage === 1
    ? current.instructions
    : current.nextInstructions || current.instructions;
  const feedbackPrompt = stage === 1
    ? current.feedbackPrompt
    : current.nextFeedbackPrompt || current.feedbackPrompt;
=======
  const instructions = current.instructions;
  const feedbackPrompt = current.feedbackPrompt;
>>>>>>> b3e1db3d

  const handleSelect = (exId, value) => {
    setAnswers((prev) => ({ ...prev, [exId]: value }));
  };

  const handleSubmit = () => {
    setSubmitted(true);
  };

  const allCorrect = exercises.every(
    (ex) =>
      String(answers[ex.id]).trim().toLowerCase() ===
      String(ex.correctAnswer).trim().toLowerCase()
  );

  const handleNext = async () => {
    if (allCorrect) return;
    setLoading(true);
    try {
      const newData = await getAiExercises();
      setCurrent(newData);
      setStage((s) => s + 1);
      setAnswers({});
      setSubmitted(false);
    } catch (err) {
      alert("Failed to load AI exercises");
    } finally {
      setLoading(false);
    }
  };

  const showVocab = stage > 1 && Array.isArray(current.vocabHelp);

  return (
    <Card className="space-y-4">
      {stage === 1 && current.title && (
        <h3 className="text-xl font-semibold">{current.title}</h3>
      )}
      {instructions && <p>{instructions}</p>}
      <div className="space-y-6">
        {exercises.map((ex) => (
          <div key={ex.id} className="mb-4">
            {ex.type === "gap-fill" ? (
              <>
                <div className="mb-2 font-medium">
                  {(() => {
                    const parts = String(ex.question).split("___");
                    return (
                      <>
                        {parts[0]}
                        {answers[ex.id] ? (
                          <span className="text-blue-600">{answers[ex.id]}</span>
                        ) : (
                          <span className="text-gray-400">___</span>
                        )}
                        {parts[1]}
                      </>
                    );
                  })()}
                </div>
                <div className="flex flex-wrap gap-2">
                  {ex.options.map((opt) => (
                    <Button
                      key={opt}
                      variant={answers[ex.id] === opt ? "primary" : "secondary"}
                      type="button"
                      onClick={() => handleSelect(ex.id, opt)}
                      disabled={submitted}
                    >
                      {opt}
                    </Button>
                  ))}
                </div>
              </>
            ) : (
              <>
                <label className="block mb-2 font-medium">{ex.question}</label>
                <input
                  type="text"
                  className="border rounded p-2 w-full"
                  value={answers[ex.id] || ""}
                  onChange={(e) => handleSelect(ex.id, e.target.value)}
                  disabled={submitted}
                  placeholder="Your answer"
                />
              </>
            )}
            {submitted && (
              <div className="mt-2">
                {String(answers[ex.id]).trim().toLowerCase() ===
                String(ex.correctAnswer).trim().toLowerCase() ? (
                  <span className="text-green-600">✅ Correct!</span>
                ) : (
                  <span className="text-red-600">
                    ❌ Incorrect. Correct answer: <b>{ex.correctAnswer}</b>
                  </span>
                )}
                <div className="text-xs text-gray-500 mt-1">{ex.explanation}</div>
              </div>
            )}
          </div>
        ))}
        {!submitted && (
          <Button type="button" variant="success" onClick={handleSubmit}>
            Submit Answers
          </Button>
        )}
        {submitted && feedbackPrompt && (
          <div className="mt-4 italic text-blue-700 dark:text-blue-300">
            {feedbackPrompt}
          </div>
        )}
        {submitted && !allCorrect && (
          <div className="mt-4">
            <Button
              type="button"
              variant="secondary"
              onClick={handleNext}
              disabled={loading}
            >
              {loading ? "Loading..." : "Continue"}
            </Button>
          </div>
        )}
        {submitted && allCorrect && (
          <div className="mt-4 text-green-700">All exercises correct!</div>
        )}
      </div>
      {showVocab && current.vocabHelp && current.vocabHelp.length > 0 && (
        <div className="mt-4">
          <strong>Vocabulary Help:</strong>
          <ul className="list-disc ml-6">
            {current.vocabHelp.map((v, idx) => (
              <li key={v.word || idx}>
                <span className="font-medium">{v.word}</span>: {v.meaning}
              </li>
            ))}
          </ul>
        </div>
      )}
    </Card>
  );
}<|MERGE_RESOLUTION|>--- conflicted
+++ resolved
@@ -4,7 +4,6 @@
 import { getAiExercises } from "../api";
 
 export default function AIExerciseBlock({ data }) {
-  const [current, setCurrent] = useState(data);
   const [loadingInit, setLoadingInit] = useState(!data || !Array.isArray(data.exercises));
 
   useEffect(() => {
@@ -31,27 +30,14 @@
       </Card>
     );
   }
-<<<<<<< HEAD
-=======
-  const [current, setCurrent] = useState(data);
->>>>>>> b3e1db3d
   const [stage, setStage] = useState(1);
   const [answers, setAnswers] = useState({});
   const [submitted, setSubmitted] = useState(false);
   const [loading, setLoading] = useState(false);
 
   const exercises = current.exercises || [];
-<<<<<<< HEAD
-  const instructions = stage === 1
-    ? current.instructions
-    : current.nextInstructions || current.instructions;
-  const feedbackPrompt = stage === 1
-    ? current.feedbackPrompt
-    : current.nextFeedbackPrompt || current.feedbackPrompt;
-=======
   const instructions = current.instructions;
   const feedbackPrompt = current.feedbackPrompt;
->>>>>>> b3e1db3d
 
   const handleSelect = (exId, value) => {
     setAnswers((prev) => ({ ...prev, [exId]: value }));
@@ -194,4 +180,4 @@
       )}
     </Card>
   );
-}+}

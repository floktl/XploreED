--- conflicted
+++ resolved
@@ -382,38 +382,6 @@
               />
               <span>Include AI Exercises</span>
             </label>
-<<<<<<< HEAD
-=======
-            <div>
-            <Button
-              type="button"
-              variant="secondary"
-              size="sm"
-              className="py-1 px-3 text-sm flex-shrink-0"
-              onClick={async () => {
-                try {
-                  const data = await getAiLesson();
-                  if (data && data.html) {
-                    setNewContent(data.html);
-                    return;
-                  }
-                } catch (err) {
-                  console.error("Failed to load AI lesson", err);
-                }
-                const samples = [
-                  "<h2>AI Generated Lesson</h2><p>This is a random AI-generated lesson block. 🚀</p>",
-                  "<ul><li>AI Point 1</li><li>AI Point 2</li></ul>",
-                  "<p><strong>Did you know?</strong> AI can help generate exercises automatically!</p>",
-                  "<blockquote>Learning German is fun with AI! 🤖</blockquote>"
-                ];
-                const randomHtml = samples[Math.floor(Math.random() * samples.length)];
-                setNewContent(randomHtml);
-              }}
-            >
-              🤖 Add AI Lesson
-            </Button>
-            </div>
->>>>>>> 5e2e3e98
           </div>
 
           {formError && (

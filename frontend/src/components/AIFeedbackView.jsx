--- conflicted
+++ resolved
@@ -4,11 +4,7 @@
 import Card from "./UI/Card";
 import Button from "./UI/Button";
 import { Container, Title } from "./UI/UI";
-<<<<<<< HEAD
 import { getAiFeedbackItem, generateAiFeedback } from "../api";
-=======
-import { getAiFeedback, generateAiFeedback } from "../api";
->>>>>>> bdd9c79c
 
 export default function AIFeedbackView() {
   const { feedbackId } = useParams();
